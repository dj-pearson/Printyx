--- conflicted
+++ resolved
@@ -1,5 +1,3 @@
-<<<<<<< HEAD
-=======
 import type { Express } from "express";
 import { createServer, type Server } from "http";
 import session from "express-session";
@@ -12915,5 +12913,4 @@
 
   const httpServer = createServer(app);
   return httpServer;
-}
->>>>>>> 70cc827d
+}